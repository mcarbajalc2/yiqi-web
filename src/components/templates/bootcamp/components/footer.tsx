<<<<<<< HEAD
import Image from "next/image";
import Link from "next/link";
import React from "react";
=======
import { Twitter, Instagram, Linkedin } from 'lucide-react'
import Image from 'next/image'
import Link from 'next/link'
>>>>>>> bc7c53c8

export interface SocialLink {
  url: string;
  label: string;
  icon: React.ElementType;
}

export interface MinimalisticFooterProps {
  imageSrc: string;
  socials: SocialLink[];
}

export default function MinimalisticFooter(props: MinimalisticFooterProps) {
  return (
    <footer className="relative bg-background border-t w-full">
      <div className="container mx-auto max-w-full py-4 px-4 sm:px-8 lg:px-20 flex flex-col sm:flex-row justify-between items-center space-y-4 sm:space-y-0">
        <div className="flex items-center justify-center sm:justify-start">
          <Image
            height={50}
            width={75}
            src={props.imageSrc || "/logoandino.svg"}
            alt="Logo"
            className="text-black"
            style={{ filter: 'invert(1)' }}
          />
        </div>
        <div className="flex space-x-4 justify-center">
          {props.socials.map((items, index) => (
            <SocialLink key={index} href={items.url} aria-label={items.label}>
              <items.icon className="w-5 h-5" />
            </SocialLink>
          ))}
        </div>
      </div>
    </footer>
  )
}

function SocialLink({
  href,
  children,
  ...props
}: React.ComponentPropsWithoutRef<typeof Link>) {
  return (
    <Link
      href={href}
      className="text-muted-foreground hover:text-foreground transition-colors"
      target="_blank"
      rel="noopener noreferrer"
      {...props}
    >
      {children}
    </Link>
  )
}<|MERGE_RESOLUTION|>--- conflicted
+++ resolved
@@ -1,12 +1,6 @@
-<<<<<<< HEAD
 import Image from "next/image";
 import Link from "next/link";
 import React from "react";
-=======
-import { Twitter, Instagram, Linkedin } from 'lucide-react'
-import Image from 'next/image'
-import Link from 'next/link'
->>>>>>> bc7c53c8
 
 export interface SocialLink {
   url: string;
