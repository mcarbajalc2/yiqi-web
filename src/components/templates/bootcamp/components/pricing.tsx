<<<<<<< HEAD
import Image from "next/image";
import { Button } from "@/components/ui/button";
import Link from "next/link";
export interface PriceGrid {
  price: string;
  title: string;
  subtitle?: string;
  features: string[];
}
=======
import Image from 'next/image'
import { Button } from '@/components/ui/button'
import Link from 'next/link'
>>>>>>> bc7c53c8

export interface pricingProps {
  imageSrc: string;
  title: string;
  priceDetails: PriceGrid[];
}

export default function Pricing(props: pricingProps) {
  return (
    <div id="precio" className="mx-auto max-w-7xl px-4 sm:px-6 lg:px-8 py-12">
      <div className="relative overflow-hidden rounded-3xl">
        <div className="relative -z-50">
          <Image
            src={props.imageSrc || "/AndinoLabs.svg"}
            alt="Earth from space"
            width={1200}
            height={400}
            className="w-screen  h-[200px] sm:h-[250px] md:h-[300px] object-cover rounded-[22px]"
          />
          <div className="absolute inset-0 bg-black opacity-50 rounded-[22px]"></div>
        </div>
        <h2 className="absolute top-8 left-0 right-0 text-center text-3xl sm:text-4xl md:text-5xl font-bold text-white">
          {props.title}
        </h2>
        <div className="flex flex-col sm:flex-row gap-6 justify-center -mt-16 sm:-mt-24 px-4 sm:px-8">
<<<<<<< HEAD
          {props.priceDetails.map((items, index) => (
            <PriceCard
              key={index}
              price={items.price}
              title={items.title}
              features={items.features}
            />
          ))}
=======
          <PriceCard
            price="170"
            title="Precio general"
            features={[
              'Acceso al bootcamp 4 fechas',
              'Material educativo',
              'Tutorías online',
              'Evento presencial networking'
            ]}
          />
          <PriceCard
            price="100"
            title="Precio Andino"
            subtitle="(Descuento a miembros de Andino VIP)"
            features={[
              'Acceso al bootcamp 4 fechas',
              'Material educativo',
              'Tutorías online',
              'Evento presencial networking'
            ]}
          />
>>>>>>> bc7c53c8
        </div>
      </div>
    </div>
  )
}

function PriceCard(props: {
  price: string
  title: string
  subtitle?: string
  features: string[]
}) {
  return (
    <div className="bg-white p-6 sm:p-8 rounded-lg shadow-lg mb-5 sm:mb-0">
      <div className="text-center mb-6">
        <p className="text-5xl sm:text-6xl font-bold text-gray-600">
          ${props.price}
        </p>
        <h3 className="mt-2 text-xl sm:text-2xl font-semibold text-gray-900">
          {props.title}
        </h3>
        {props.subtitle && (
          <p className="mt-1 text-xs sm:text-sm text-gray-500">
            {props.subtitle}
          </p>
        )}
      </div>
      <ul className="space-y-2">
        {props.features.map((feature, index) => (
          <li key={index} className="flex items-center text-xs sm:text-sm">
            <svg
              className="mr-2 h-4 w-4 text-green-500 flex-shrink-0"
              fill="none"
              strokeLinecap="round"
              strokeLinejoin="round"
              strokeWidth="2"
              viewBox="0 0 24 24"
              stroke="currentColor"
            >
              <path d="M5 13l4 4L19 7"></path>
            </svg>
            <span>{feature}</span>
          </li>
        ))}
      </ul>
      <Link href="#contacto">
        <Button className="w-full font-semibold py-4 mt-4">
          Quiero Postular!
        </Button>
      </Link>
    </div>
  )
}<|MERGE_RESOLUTION|>--- conflicted
+++ resolved
@@ -1,4 +1,3 @@
-<<<<<<< HEAD
 import Image from "next/image";
 import { Button } from "@/components/ui/button";
 import Link from "next/link";
@@ -8,11 +7,6 @@
   subtitle?: string;
   features: string[];
 }
-=======
-import Image from 'next/image'
-import { Button } from '@/components/ui/button'
-import Link from 'next/link'
->>>>>>> bc7c53c8
 
 export interface pricingProps {
   imageSrc: string;
@@ -38,7 +32,6 @@
           {props.title}
         </h2>
         <div className="flex flex-col sm:flex-row gap-6 justify-center -mt-16 sm:-mt-24 px-4 sm:px-8">
-<<<<<<< HEAD
           {props.priceDetails.map((items, index) => (
             <PriceCard
               key={index}
@@ -47,29 +40,6 @@
               features={items.features}
             />
           ))}
-=======
-          <PriceCard
-            price="170"
-            title="Precio general"
-            features={[
-              'Acceso al bootcamp 4 fechas',
-              'Material educativo',
-              'Tutorías online',
-              'Evento presencial networking'
-            ]}
-          />
-          <PriceCard
-            price="100"
-            title="Precio Andino"
-            subtitle="(Descuento a miembros de Andino VIP)"
-            features={[
-              'Acceso al bootcamp 4 fechas',
-              'Material educativo',
-              'Tutorías online',
-              'Evento presencial networking'
-            ]}
-          />
->>>>>>> bc7c53c8
         </div>
       </div>
     </div>
