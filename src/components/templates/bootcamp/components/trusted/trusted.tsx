/* eslint-disable @typescript-eslint/no-unused-vars */

'use client'

import { useEffect, useState, useRef } from 'react'
import Image from 'next/image'

const logos = [
  '/bcp.svg',
  '/cc.jpeg',
  '/yape.png',
  '/forbis.png',
  '/bcp.svg',
  '/cc.jpeg',
  '/yape.png',
  '/forbis.png'
]

export interface TrustedByCarouselProps {
<<<<<<< HEAD
  title: string;
=======
  title: string
>>>>>>> bc7c53c8
}

export default function TrustedByCarousel(props: TrustedByCarouselProps) {
  const [scrollPosition, setScrollPosition] = useState(0)
  const containerRef = useRef<HTMLDivElement>(null)

  useEffect(() => {
    const containerWidth = containerRef.current?.offsetWidth || 0
    const totalWidth = logos.length * 180 // Assuming each logo takes 180px width

    const intervalId = setInterval(() => {
      setScrollPosition(prevPosition => {
        const newPosition = prevPosition + 1
        return newPosition >= totalWidth ? 0 : newPosition
      })
    }, 50)

    return () => clearInterval(intervalId)
  }, [])

  return (
    <div className="w-full max-w-screen py-8 sm:py-12 max-h-[60vh] overflow-hidden">
      <div className="max-w-7xl mx-auto px-4 sm:px-6 lg:px-8">
        <h2 className="text-2xl sm:text-3xl font-extrabold text-black text-center mb-6 sm:mb-8">
          {props.title}
        </h2>
        <div
          className="relative overflow-hidden h-16 sm:h-20"
          ref={containerRef}
        >
          <div
            className="absolute whitespace-nowrap"
            style={{
              transform: `translateX(-${scrollPosition}px)`,
              transition: 'transform 0.5s linear'
            }}
          >
            {[...logos, ...logos].map((logo, index) => (
              <div key={index} className="inline-block mx-4 sm:mx-8">
                <Image
                  src={logo}
                  alt={`Trusted company logo ${index + 1}`}
                  width={120}
                  height={60}
                  className="h-12 sm:h-16 w-auto object-contain"
                />
              </div>
            ))}
          </div>
          <div className="absolute inset-y-0 left-0 w-1/6 bg-gradient-to-r from-white to-transparent z-10"></div>
          <div className="absolute inset-y-0 right-0 w-1/6 bg-gradient-to-l from-white to-transparent z-10"></div>
        </div>
      </div>
    </div>
  )
}<|MERGE_RESOLUTION|>--- conflicted
+++ resolved
@@ -17,11 +17,7 @@
 ]
 
 export interface TrustedByCarouselProps {
-<<<<<<< HEAD
   title: string;
-=======
-  title: string
->>>>>>> bc7c53c8
 }
 
 export default function TrustedByCarousel(props: TrustedByCarouselProps) {
